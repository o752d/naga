/*! Standard Portable Intermediate Representation (SPIR-V) backend !*/
use super::{Instruction, LogicalLayout, PhysicalLayout, WriterFlags};
use spirv::Word;
use std::{collections::hash_map::Entry, ops};
use thiserror::Error;

const BITS_PER_BYTE: crate::Bytes = 8;

#[derive(Clone, Debug, Error)]
pub enum Error {
    #[error("one of the required capabilities {0:?} is missing")]
    MissingCapabilities(Vec<spirv::Capability>),
    #[error("unimplemented {0:}")]
    FeatureNotImplemented(&'static str),
}

#[derive(Default)]
struct Block {
    label: Option<Instruction>,
    body: Vec<Instruction>,
    termination: Option<Instruction>,
}

struct LocalVariable {
    id: Word,
    instruction: Instruction,
}

enum RawExpression {
    Value(Word),
    Pointer(Word, spirv::StorageClass),
}

#[derive(Default)]
struct Function {
    signature: Option<Instruction>,
    parameters: Vec<Instruction>,
    variables: crate::FastHashMap<crate::Handle<crate::LocalVariable>, LocalVariable>,
    blocks: Vec<Block>,
}

impl Function {
    fn to_words(&self, sink: &mut impl Extend<Word>) {
        self.signature.as_ref().unwrap().to_words(sink);
        for instruction in self.parameters.iter() {
            instruction.to_words(sink);
        }
        for (index, block) in self.blocks.iter().enumerate() {
            block.label.as_ref().unwrap().to_words(sink);
            if index == 0 {
                for local_var in self.variables.values() {
                    local_var.instruction.to_words(sink);
                }
            }
            for instruction in block.body.iter() {
                instruction.to_words(sink);
            }
            block.termination.as_ref().unwrap().to_words(sink);
        }
    }
}

#[derive(Debug, PartialEq, Hash, Eq, Copy, Clone)]
enum LocalType {
    Void,
    Scalar {
        kind: crate::ScalarKind,
        width: crate::Bytes,
    },
    Vector {
        size: crate::VectorSize,
        kind: crate::ScalarKind,
        width: crate::Bytes,
    },
    Matrix {
        columns: crate::VectorSize,
        rows: crate::VectorSize,
        width: crate::Bytes,
    },
    Pointer {
        base: crate::Handle<crate::Type>,
        class: crate::StorageClass,
    },
    SampledImage {
        image_type: crate::Handle<crate::Type>,
    },
}

#[derive(Debug, PartialEq, Hash, Eq, Copy, Clone)]
enum LookupType {
    Handle(crate::Handle<crate::Type>),
    Local(LocalType),
}

impl From<LocalType> for LookupType {
    fn from(local: LocalType) -> Self {
        Self::Local(local)
    }
}

fn map_dim(dim: crate::ImageDimension) -> spirv::Dim {
    match dim {
        crate::ImageDimension::D1 => spirv::Dim::Dim1D,
        crate::ImageDimension::D2 => spirv::Dim::Dim2D,
        crate::ImageDimension::D3 => spirv::Dim::Dim2D,
        crate::ImageDimension::Cube => spirv::Dim::DimCube,
    }
}

#[derive(Debug, PartialEq, Clone, Hash, Eq)]
struct LookupFunctionType {
    parameter_type_ids: Vec<Word>,
    return_type_id: Word,
}

enum MaybeOwned<'a, T> {
    Owned(T),
    Borrowed(&'a T),
}

impl<'a, T> ops::Deref for MaybeOwned<'a, T> {
    type Target = T;
    fn deref(&self) -> &T {
        match *self {
            MaybeOwned::Owned(ref value) => value,
            MaybeOwned::Borrowed(reference) => reference,
        }
    }
}

#[derive(Debug)]
enum Dimension {
    Scalar,
    Vector,
    Matrix,
}

fn get_dimension(ty_inner: &crate::TypeInner) -> Dimension {
    match *ty_inner {
        crate::TypeInner::Scalar { .. } => Dimension::Scalar,
        crate::TypeInner::Vector { .. } => Dimension::Vector,
        crate::TypeInner::Matrix { .. } => Dimension::Matrix,
        _ => unreachable!(),
    }
}

pub struct Writer {
    physical_layout: PhysicalLayout,
    logical_layout: LogicalLayout,
    id_count: u32,
    capabilities: crate::FastHashSet<spirv::Capability>,
    debugs: Vec<Instruction>,
    annotations: Vec<Instruction>,
    flags: WriterFlags,
    void_type: Option<u32>,
    lookup_type: crate::FastHashMap<LookupType, Word>,
    lookup_function: crate::FastHashMap<crate::Handle<crate::Function>, Word>,
    lookup_function_type: crate::FastHashMap<LookupFunctionType, Word>,
    lookup_constant: crate::FastHashMap<crate::Handle<crate::Constant>, Word>,
    lookup_global_variable:
        crate::FastHashMap<crate::Handle<crate::GlobalVariable>, (Word, spirv::StorageClass)>,
    storage_type_handles: crate::FastHashSet<crate::Handle<crate::Type>>,
}

// type alias, for success return of write_expression
type WriteExpressionOutput = (Word, LookupType);
type WritePointerExpressionOutput = (Word, LookupType, spirv::StorageClass);

impl Writer {
    pub fn new(
        header: &crate::Header,
        flags: WriterFlags,
        capabilities: crate::FastHashSet<spirv::Capability>,
    ) -> Self {
        Writer {
            physical_layout: PhysicalLayout::new(header),
            logical_layout: LogicalLayout::default(),
            id_count: 0,
            capabilities,
            debugs: vec![],
            annotations: vec![],
            flags,
            void_type: None,
            lookup_type: crate::FastHashMap::default(),
            lookup_function: crate::FastHashMap::default(),
            lookup_function_type: crate::FastHashMap::default(),
            lookup_constant: crate::FastHashMap::default(),
            lookup_global_variable: crate::FastHashMap::default(),
            storage_type_handles: crate::FastHashSet::default(),
        }
    }

    fn generate_id(&mut self) -> Word {
        self.id_count += 1;
        self.id_count
    }

    fn check(&mut self, capabilities: &[spirv::Capability]) -> Result<(), Error> {
        if capabilities.is_empty()
            || capabilities
                .iter()
                .any(|cap| self.capabilities.contains(cap))
        {
            Ok(())
        } else {
            Err(Error::MissingCapabilities(capabilities.to_vec()))
        }
    }

    fn get_type_id(
        &mut self,
        arena: &crate::Arena<crate::Type>,
        lookup_ty: LookupType,
    ) -> Result<Word, Error> {
        if let Entry::Occupied(e) = self.lookup_type.entry(lookup_ty) {
            Ok(*e.get())
        } else {
            match lookup_ty {
                LookupType::Handle(handle) => match arena[handle].inner {
                    crate::TypeInner::Scalar { kind, width } => self
                        .get_type_id(arena, LookupType::Local(LocalType::Scalar { kind, width })),
                    crate::TypeInner::Vector { size, kind, width } => self.get_type_id(
                        arena,
                        LookupType::Local(LocalType::Vector { size, kind, width }),
                    ),
                    _ => self.write_type_declaration_arena(arena, handle),
                },
                LookupType::Local(local_ty) => self.write_type_declaration_local(arena, local_ty),
            }
        }
    }

    fn get_constant_id(
        &mut self,
        handle: crate::Handle<crate::Constant>,
        ir_module: &crate::Module,
    ) -> Result<Word, Error> {
        if let Entry::Occupied(e) = self.lookup_constant.entry(handle) {
            Ok(*e.get())
        } else {
            let (instruction, id) = self.write_constant_type(handle, ir_module)?;
            instruction.to_words(&mut self.logical_layout.declarations);
            Ok(id)
        }
    }

    fn get_global_variable_id(
        &mut self,
        ir_module: &crate::Module,
        handle: crate::Handle<crate::GlobalVariable>,
    ) -> Result<(Word, spirv::StorageClass), Error> {
        Ok(match self.lookup_global_variable.entry(handle) {
            Entry::Occupied(e) => *e.get(),
            //Note: this intentionally frees `self` from borrowing
            Entry::Vacant(_) => {
                let (instruction, id, class) = self.write_global_variable(ir_module, handle)?;
                instruction.to_words(&mut self.logical_layout.declarations);
                (id, class)
            }
        })
    }

    fn get_function_return_type(
        &mut self,
        ty: Option<crate::Handle<crate::Type>>,
        arena: &crate::Arena<crate::Type>,
    ) -> Result<Word, Error> {
        match ty {
            Some(handle) => self.get_type_id(arena, LookupType::Handle(handle)),
            None => Ok(match self.void_type {
                Some(id) => id,
                None => {
                    let id = self.generate_id();
                    self.void_type = Some(id);
                    super::instructions::instruction_type_void(id)
                        .to_words(&mut self.logical_layout.declarations);
                    id
                }
            }),
        }
    }

    fn get_pointer_id(
        &mut self,
        arena: &crate::Arena<crate::Type>,
        handle: crate::Handle<crate::Type>,
        class: crate::StorageClass,
    ) -> Result<Word, Error> {
        let ty_id = self.get_type_id(arena, LookupType::Handle(handle))?;
        if let crate::TypeInner::Pointer { .. } = arena[handle].inner {
            return Ok(ty_id);
        }
        Ok(
            match self
                .lookup_type
                .entry(LookupType::Local(LocalType::Pointer {
                    base: handle,
                    class,
                })) {
                Entry::Occupied(e) => *e.get(),
                _ => {
                    let storage_class = self.parse_to_spirv_storage_class(class);
                    let id = self.generate_id();
                    let instruction =
                        super::instructions::instruction_type_pointer(id, storage_class, ty_id);
                    instruction.to_words(&mut self.logical_layout.declarations);
                    self.lookup_type.insert(
                        LookupType::Local(LocalType::Pointer {
                            base: handle,
                            class,
                        }),
                        id,
                    );
                    id
                }
            },
        )
    }

    fn create_pointer_type(
        &mut self,
        lookup_type: LookupType,
        class: spirv::StorageClass,
        type_arena: &crate::Arena<crate::Type>,
    ) -> Result<(Word, LookupType), Error> {
        let type_id = self.get_type_id(type_arena, lookup_type)?;
        let id = self.generate_id();
        let instruction = super::instructions::instruction_type_pointer(id, class, type_id);
        instruction.to_words(&mut self.logical_layout.declarations);
        Ok((id, lookup_type))
    }

    fn create_constant(&mut self, type_id: Word, value: &[Word]) -> Word {
        let id = self.generate_id();
        let instruction = super::instructions::instruction_constant(type_id, id, value);
        instruction.to_words(&mut self.logical_layout.declarations);
        id
    }

    fn write_function(
        &mut self,
        ir_function: &crate::Function,
        ir_module: &crate::Module,
    ) -> Result<spirv::Word, Error> {
        let mut function = Function::default();

        for (handle, variable) in ir_function.local_variables.iter() {
            let id = self.generate_id();

            let init_word = variable
                .init
                .map(|constant| self.get_constant_id(constant, ir_module))
                .transpose()?;
            let pointer_type_id =
                self.get_pointer_id(&ir_module.types, variable.ty, crate::StorageClass::Function)?;
            let instruction = super::instructions::instruction_variable(
                pointer_type_id,
                id,
                spirv::StorageClass::Function,
                init_word,
            );
            function
                .variables
                .insert(handle, LocalVariable { id, instruction });
        }

        let return_type_id =
            self.get_function_return_type(ir_function.return_type, &ir_module.types)?;
        let mut parameter_type_ids = Vec::with_capacity(ir_function.arguments.len());

        let mut function_parameter_pointer_ids = vec![];

        for argument in ir_function.arguments.iter() {
            let id = self.generate_id();
            let pointer_type_id =
                self.get_pointer_id(&ir_module.types, argument.ty, crate::StorageClass::Function)?;

            function_parameter_pointer_ids.push(pointer_type_id);
            let parameter_type_id =
                self.get_type_id(&ir_module.types, LookupType::Handle(argument.ty))?;
            parameter_type_ids.push(parameter_type_id);
            function
                .parameters
                .push(super::instructions::instruction_function_parameter(
                    pointer_type_id,
                    id,
                ));
        }

        let lookup_function_type = LookupFunctionType {
            return_type_id,
            parameter_type_ids,
        };

        let function_id = self.generate_id();
        let function_type =
            self.get_function_type(lookup_function_type, function_parameter_pointer_ids);
        function.signature = Some(super::instructions::instruction_function(
            return_type_id,
            function_id,
            spirv::FunctionControl::empty(),
            function_type,
        ));

        self.write_block(&ir_function.body, ir_module, ir_function, &mut function)?;

        function.to_words(&mut self.logical_layout.function_definitions);
        super::instructions::instruction_function_end()
            .to_words(&mut self.logical_layout.function_definitions);

        Ok(function_id)
    }

    // TODO Move to instructions module
    fn write_entry_point(
        &mut self,
        entry_point: &crate::EntryPoint,
        stage: crate::ShaderStage,
        name: &str,
        ir_module: &crate::Module,
    ) -> Result<Instruction, Error> {
        let function_id = self.write_function(&entry_point.function, ir_module)?;

        let mut interface_ids = vec![];
        for ((handle, var), &usage) in ir_module
            .global_variables
            .iter()
            .zip(&entry_point.function.global_usage)
        {
            let is_io = match var.class {
                crate::StorageClass::Input | crate::StorageClass::Output => !usage.is_empty(),
                _ => false,
            };
            if is_io {
                let (id, _) = self.get_global_variable_id(ir_module, handle)?;
                interface_ids.push(id);
            }
        }

        let exec_model = match stage {
            crate::ShaderStage::Vertex => spirv::ExecutionModel::Vertex,
            crate::ShaderStage::Fragment => {
                let execution_mode = spirv::ExecutionMode::OriginUpperLeft;
                self.check(execution_mode.required_capabilities())?;
                super::instructions::instruction_execution_mode(function_id, execution_mode, &[])
                    .to_words(&mut self.logical_layout.execution_modes);
                spirv::ExecutionModel::Fragment
            }
            crate::ShaderStage::Compute => {
                let execution_mode = spirv::ExecutionMode::LocalSize;
                self.check(execution_mode.required_capabilities())?;
                super::instructions::instruction_execution_mode(
                    function_id,
                    execution_mode,
                    &entry_point.workgroup_size,
                )
                .to_words(&mut self.logical_layout.execution_modes);
                spirv::ExecutionModel::GLCompute
            }
        };
        self.check(exec_model.required_capabilities())?;

        if self.flags.contains(WriterFlags::DEBUG) {
            self.debugs
                .push(super::instructions::instruction_name(function_id, name));
        }

        Ok(super::instructions::instruction_entry_point(
            exec_model,
            function_id,
            name,
            interface_ids.as_slice(),
        ))
    }

    fn write_scalar(&self, id: Word, kind: crate::ScalarKind, width: crate::Bytes) -> Instruction {
        let bits = (width * BITS_PER_BYTE) as u32;
        match kind {
            crate::ScalarKind::Sint => super::instructions::instruction_type_int(
                id,
                bits,
                super::instructions::Signedness::Signed,
            ),
            crate::ScalarKind::Uint => super::instructions::instruction_type_int(
                id,
                bits,
                super::instructions::Signedness::Unsigned,
            ),
            crate::ScalarKind::Float => super::instructions::instruction_type_float(id, bits),
            crate::ScalarKind::Bool => super::instructions::instruction_type_bool(id),
        }
    }

    fn parse_to_spirv_storage_class(&self, class: crate::StorageClass) -> spirv::StorageClass {
        match class {
            crate::StorageClass::Handle => spirv::StorageClass::UniformConstant,
            crate::StorageClass::Function => spirv::StorageClass::Function,
            crate::StorageClass::Input => spirv::StorageClass::Input,
            crate::StorageClass::Output => spirv::StorageClass::Output,
            crate::StorageClass::Private => spirv::StorageClass::Private,
            crate::StorageClass::Storage if self.physical_layout.supports_storage_buffers() => {
                spirv::StorageClass::StorageBuffer
            }
            crate::StorageClass::Storage | crate::StorageClass::Uniform => {
                spirv::StorageClass::Uniform
            }
            crate::StorageClass::WorkGroup => spirv::StorageClass::Workgroup,
            crate::StorageClass::PushConstant => spirv::StorageClass::PushConstant,
        }
    }

    fn write_type_declaration_local(
        &mut self,
        arena: &crate::Arena<crate::Type>,
        local_ty: LocalType,
    ) -> Result<Word, Error> {
        let id = self.generate_id();
        let instruction = match local_ty {
            LocalType::Void => unreachable!(),
            LocalType::Scalar { kind, width } => self.write_scalar(id, kind, width),
            LocalType::Vector { size, kind, width } => {
                let scalar_id =
                    self.get_type_id(arena, LookupType::Local(LocalType::Scalar { kind, width }))?;
                super::instructions::instruction_type_vector(id, scalar_id, size)
            }
            LocalType::Matrix {
                columns,
                rows,
                width,
            } => {
                let vector_id = self.get_type_id(
                    arena,
                    LookupType::Local(LocalType::Vector {
                        size: rows,
                        kind: crate::ScalarKind::Float,
                        width,
                    }),
                )?;
                super::instructions::instruction_type_matrix(id, vector_id, columns)
            }
            LocalType::Pointer { .. } => {
                return Err(Error::FeatureNotImplemented("pointer declaration"))
            }
            LocalType::SampledImage { image_type } => {
                let image_type_id = self.get_type_id(arena, LookupType::Handle(image_type))?;
                super::instructions::instruction_type_sampled_image(id, image_type_id)
            }
        };

        self.lookup_type.insert(LookupType::Local(local_ty), id);
        instruction.to_words(&mut self.logical_layout.declarations);
        Ok(id)
    }

    fn write_type_declaration_arena(
        &mut self,
        arena: &crate::Arena<crate::Type>,
        handle: crate::Handle<crate::Type>,
    ) -> Result<Word, Error> {
        let ty = &arena[handle];
        let id = self.generate_id();

        let instruction = match ty.inner {
            crate::TypeInner::Scalar { kind, width } => {
                self.lookup_type
                    .insert(LookupType::Local(LocalType::Scalar { kind, width }), id);
                self.write_scalar(id, kind, width)
            }
            crate::TypeInner::Vector { size, kind, width } => {
                let scalar_id =
                    self.get_type_id(arena, LookupType::Local(LocalType::Scalar { kind, width }))?;
                self.lookup_type.insert(
                    LookupType::Local(LocalType::Vector { size, kind, width }),
                    id,
                );
                super::instructions::instruction_type_vector(id, scalar_id, size)
            }
            crate::TypeInner::Matrix {
                columns,
                rows,
                width,
            } => {
                let vector_id = self.get_type_id(
                    arena,
                    LookupType::Local(LocalType::Vector {
                        size: columns,
                        kind: crate::ScalarKind::Float,
                        width,
                    }),
                )?;
                self.lookup_type.insert(
                    LookupType::Local(LocalType::Matrix {
                        columns,
                        rows,
                        width,
                    }),
                    id,
                );
                super::instructions::instruction_type_matrix(id, vector_id, columns)
            }
            crate::TypeInner::Image {
                dim,
                arrayed,
                class,
            } => {
                let width = 4;
                let local_type = match class {
                    crate::ImageClass::Sampled { kind, multi: _ } => {
                        LocalType::Scalar { kind, width }
                    }
                    crate::ImageClass::Depth => LocalType::Scalar {
                        kind: crate::ScalarKind::Float,
                        width,
                    },
                    crate::ImageClass::Storage(format) => LocalType::Scalar {
                        kind: format.into(),
                        width,
                    },
                };
                let type_id = self.get_type_id(arena, LookupType::Local(local_type))?;
                let dim = map_dim(dim);
                self.check(dim.required_capabilities())?;
                super::instructions::instruction_type_image(id, type_id, dim, arrayed, class)
            }
            crate::TypeInner::Sampler { comparison: _ } => {
                super::instructions::instruction_type_sampler(id)
            }
            crate::TypeInner::Array { base, size, stride } => {
                if let Some(array_stride) = stride {
                    self.annotations
                        .push(super::instructions::instruction_decorate(
                            id,
                            spirv::Decoration::ArrayStride,
                            &[array_stride.get()],
                        ));
                }

                let type_id = self.get_type_id(arena, LookupType::Handle(base))?;
                match size {
                    crate::ArraySize::Constant(const_handle) => {
                        let length_id = self.lookup_constant[&const_handle];
                        super::instructions::instruction_type_array(id, type_id, length_id)
                    }
                    crate::ArraySize::Dynamic => {
                        super::instructions::instruction_type_runtime_array(id, type_id)
                    }
                }
            }
            crate::TypeInner::Struct { block, ref members } => {
                if block {
                    let decoration = if self.storage_type_handles.contains(&handle) {
                        spirv::Decoration::BufferBlock
                    } else {
                        spirv::Decoration::Block
                    };
                    self.annotations
                        .push(super::instructions::instruction_decorate(
                            id,
                            decoration,
                            &[],
                        ));
                }
                let mut member_ids = Vec::with_capacity(members.len());
                for member in members {
                    let member_id = self.get_type_id(arena, LookupType::Handle(member.ty))?;
                    member_ids.push(member_id);
                }
                super::instructions::instruction_type_struct(id, member_ids.as_slice())
            }
            crate::TypeInner::Pointer { base, class } => {
                let type_id = self.get_type_id(arena, LookupType::Handle(base))?;
                self.lookup_type
                    .insert(LookupType::Local(LocalType::Pointer { base, class }), id);
                super::instructions::instruction_type_pointer(
                    id,
                    self.parse_to_spirv_storage_class(class),
                    type_id,
                )
            }
        };

        self.lookup_type.insert(LookupType::Handle(handle), id);
        instruction.to_words(&mut self.logical_layout.declarations);
        Ok(id)
    }

    fn write_constant_type(
        &mut self,
        handle: crate::Handle<crate::Constant>,
        ir_module: &crate::Module,
    ) -> Result<(Instruction, Word), Error> {
        let id = self.generate_id();
        self.lookup_constant.insert(handle, id);
        let constant = &ir_module.constants[handle];
        let arena = &ir_module.types;

        let instruction = match constant.inner {
            crate::ConstantInner::Sint(val) => {
                let ty = &ir_module.types[constant.ty];
                let type_id = self.get_type_id(arena, LookupType::Handle(constant.ty))?;

                match ty.inner {
                    crate::TypeInner::Scalar { kind: _, width } => match width {
                        4 => super::instructions::instruction_constant(type_id, id, &[val as u32]),
                        8 => {
                            let (low, high) = ((val >> 32) as u32, val as u32);
                            super::instructions::instruction_constant(type_id, id, &[low, high])
                        }
                        _ => unreachable!(),
                    },
                    _ => unreachable!(),
                }
            }
            crate::ConstantInner::Uint(val) => {
                let ty = &ir_module.types[constant.ty];
                let type_id = self.get_type_id(arena, LookupType::Handle(constant.ty))?;

                match ty.inner {
                    crate::TypeInner::Scalar { kind: _, width } => match width {
                        4 => super::instructions::instruction_constant(type_id, id, &[val as u32]),
                        8 => {
                            let (low, high) = ((val >> 32) as u32, val as u32);
                            super::instructions::instruction_constant(type_id, id, &[low, high])
                        }
                        _ => unreachable!(),
                    },
                    _ => unreachable!(),
                }
            }
            crate::ConstantInner::Float(val) => {
                let ty = &ir_module.types[constant.ty];
                let type_id = self.get_type_id(arena, LookupType::Handle(constant.ty))?;

                match ty.inner {
                    crate::TypeInner::Scalar { kind: _, width } => match width {
                        4 => super::instructions::instruction_constant(
                            type_id,
                            id,
                            &[(val as f32).to_bits()],
                        ),
                        8 => {
                            let bits = f64::to_bits(val);
                            let (low, high) = ((bits >> 32) as u32, bits as u32);
                            super::instructions::instruction_constant(type_id, id, &[low, high])
                        }
                        _ => unreachable!(),
                    },
                    _ => unreachable!(),
                }
            }
            crate::ConstantInner::Bool(val) => {
                let type_id = self.get_type_id(arena, LookupType::Handle(constant.ty))?;

                if val {
                    super::instructions::instruction_constant_true(type_id, id)
                } else {
                    super::instructions::instruction_constant_false(type_id, id)
                }
            }
            crate::ConstantInner::Composite(ref constituents) => {
                let mut constituent_ids = Vec::with_capacity(constituents.len());
                for constituent in constituents.iter() {
                    let constituent_id = self.get_constant_id(*constituent, &ir_module)?;
                    constituent_ids.push(constituent_id);
                }

                let type_id = self.get_type_id(arena, LookupType::Handle(constant.ty))?;
                super::instructions::instruction_constant_composite(
                    type_id,
                    id,
                    constituent_ids.as_slice(),
                )
            }
        };

        Ok((instruction, id))
    }

    fn write_global_variable(
        &mut self,
        ir_module: &crate::Module,
        handle: crate::Handle<crate::GlobalVariable>,
    ) -> Result<(Instruction, Word, spirv::StorageClass), Error> {
        let global_variable = &ir_module.global_variables[handle];
        let id = self.generate_id();

        let class = self.parse_to_spirv_storage_class(global_variable.class);
        self.check(class.required_capabilities())?;

        let init_word = global_variable
            .init
            .map(|constant| self.get_constant_id(constant, ir_module))
            .transpose()?;
        let pointer_type_id =
            self.get_pointer_id(&ir_module.types, global_variable.ty, global_variable.class)?;
        let instruction =
            super::instructions::instruction_variable(pointer_type_id, id, class, init_word);

        if self.flags.contains(WriterFlags::DEBUG) {
            if let Some(ref name) = global_variable.name {
                self.debugs
                    .push(super::instructions::instruction_name(id, name.as_str()));
            }
        }

        if let Some(interpolation) = global_variable.interpolation {
            let decoration = match interpolation {
                crate::Interpolation::Linear => Some(spirv::Decoration::NoPerspective),
                crate::Interpolation::Flat => Some(spirv::Decoration::Flat),
                crate::Interpolation::Patch => Some(spirv::Decoration::Patch),
                crate::Interpolation::Centroid => Some(spirv::Decoration::Centroid),
                crate::Interpolation::Sample => Some(spirv::Decoration::Sample),
                crate::Interpolation::Perspective => None,
            };
            if let Some(decoration) = decoration {
                self.annotations
                    .push(super::instructions::instruction_decorate(
                        id,
                        decoration,
                        &[],
                    ));
            }
        }

        match global_variable.binding.clone().unwrap() {
            crate::Binding::Location(location) => {
                self.annotations
                    .push(super::instructions::instruction_decorate(
                        id,
                        spirv::Decoration::Location,
                        &[location],
                    ));
            }
            crate::Binding::Resource { group, binding } => {
                self.annotations
                    .push(super::instructions::instruction_decorate(
                        id,
                        spirv::Decoration::DescriptorSet,
                        &[group],
                    ));
                self.annotations
                    .push(super::instructions::instruction_decorate(
                        id,
                        spirv::Decoration::Binding,
                        &[binding],
                    ));
            }
            crate::Binding::BuiltIn(built_in) => {
                let built_in = match built_in {
                    crate::BuiltIn::BaseInstance => spirv::BuiltIn::BaseInstance,
                    crate::BuiltIn::BaseVertex => spirv::BuiltIn::BaseVertex,
                    crate::BuiltIn::ClipDistance => spirv::BuiltIn::ClipDistance,
                    crate::BuiltIn::InstanceIndex => spirv::BuiltIn::InstanceIndex,
                    crate::BuiltIn::Position => spirv::BuiltIn::Position,
                    crate::BuiltIn::VertexIndex => spirv::BuiltIn::VertexIndex,
                    crate::BuiltIn::PointSize => spirv::BuiltIn::PointSize,
                    crate::BuiltIn::FragCoord => spirv::BuiltIn::FragCoord,
                    crate::BuiltIn::FrontFacing => spirv::BuiltIn::FrontFacing,
                    crate::BuiltIn::SampleIndex => spirv::BuiltIn::SampleId,
                    crate::BuiltIn::FragDepth => spirv::BuiltIn::FragDepth,
                    crate::BuiltIn::GlobalInvocationId => spirv::BuiltIn::GlobalInvocationId,
                    crate::BuiltIn::LocalInvocationId => spirv::BuiltIn::LocalInvocationId,
                    crate::BuiltIn::LocalInvocationIndex => spirv::BuiltIn::LocalInvocationIndex,
                    crate::BuiltIn::WorkGroupId => spirv::BuiltIn::WorkgroupId,
                    crate::BuiltIn::WorkGroupSize => spirv::BuiltIn::WorkgroupSize,
                };

                self.annotations
                    .push(super::instructions::instruction_decorate(
                        id,
                        spirv::Decoration::BuiltIn,
                        &[built_in as u32],
                    ));
            }
        }

        // TODO Initializer is optional and not (yet) included in the IR

        self.lookup_global_variable.insert(handle, (id, class));
        Ok((instruction, id, class))
    }

    fn get_function_type(
        &mut self,
        lookup_function_type: LookupFunctionType,
        parameter_pointer_ids: Vec<Word>,
    ) -> Word {
        match self
            .lookup_function_type
            .entry(lookup_function_type.clone())
        {
            Entry::Occupied(e) => *e.get(),
            _ => {
                let id = self.generate_id();
                let instruction = super::instructions::instruction_type_function(
                    id,
                    lookup_function_type.return_type_id,
                    parameter_pointer_ids.as_slice(),
                );
                instruction.to_words(&mut self.logical_layout.declarations);
                self.lookup_function_type.insert(lookup_function_type, id);
                id
            }
        }
    }

    fn write_composite_construct(
        &mut self,
        base_type_id: Word,
        constituent_ids: &[Word],
        block: &mut Block,
    ) -> Word {
        let id = self.generate_id();
        block
            .body
            .push(super::instructions::instruction_composite_construct(
                base_type_id,
                id,
                constituent_ids,
            ));
        id
    }

    fn get_type_inner<'a>(
        &self,
        ty_arena: &'a crate::Arena<crate::Type>,
        lookup_ty: LookupType,
    ) -> MaybeOwned<'a, crate::TypeInner> {
        match lookup_ty {
            LookupType::Handle(handle) => MaybeOwned::Borrowed(&ty_arena[handle].inner),
            LookupType::Local(local_ty) => match local_ty {
                LocalType::Scalar { kind, width } => {
                    MaybeOwned::Owned(crate::TypeInner::Scalar { kind, width })
                }
                LocalType::Vector { size, kind, width } => {
                    MaybeOwned::Owned(crate::TypeInner::Vector { size, kind, width })
                }
                LocalType::Matrix {
                    columns,
                    rows,
                    width,
                } => MaybeOwned::Owned(crate::TypeInner::Matrix {
                    columns,
                    rows,
                    width,
                }),
                LocalType::Pointer { base, class } => {
                    MaybeOwned::Owned(crate::TypeInner::Pointer { base, class })
                }
                LocalType::Void | LocalType::SampledImage { .. } => unreachable!(),
            },
        }
    }

    /// Write an expression and return a value ID.
    fn write_expression<'a>(
        &mut self,
        ir_module: &'a crate::Module,
        ir_function: &crate::Function,
        handle: crate::Handle<crate::Expression>,
        block: &mut Block,
        function: &mut Function,
    ) -> Result<WriteExpressionOutput, Error> {
        let (raw_expression, lookup_ty) =
            self.write_expression_raw(ir_module, ir_function, handle, block, function)?;
        Ok(match raw_expression {
            RawExpression::Value(id) => (id, lookup_ty),
            RawExpression::Pointer(id, _) => {
                let load_id = self.generate_id();
                let type_id = self.get_type_id(&ir_module.types, lookup_ty)?;
                block.body.push(super::instructions::instruction_load(
                    type_id, load_id, id, None,
                ));
                (load_id, lookup_ty)
            }
        })
    }

    /// Write an expression and return a pointer ID to the result.
    fn write_expression_pointer<'a>(
        &mut self,
        ir_module: &'a crate::Module,
        ir_function: &crate::Function,
        handle: crate::Handle<crate::Expression>,
        block: &mut Block,
        function: &mut Function,
    ) -> Result<WritePointerExpressionOutput, Error> {
        let (raw_expression, lookup_ty) =
            self.write_expression_raw(ir_module, ir_function, handle, block, function)?;
        Ok(match raw_expression {
            RawExpression::Value(_id) => {
                //TODO: create a local variable?
                log::error!("Pointer expression {:?}", ir_function.expressions[handle]);
                return Err(Error::FeatureNotImplemented("getting pointer of a value"));
            }
            RawExpression::Pointer(id, class) => (id, lookup_ty, class),
        })
    }

    /// Write an expression, and the result may be either a pointer, or a value.
    fn write_expression_raw<'a>(
        &mut self,
        ir_module: &'a crate::Module,
        ir_function: &crate::Function,
        expr_handle: crate::Handle<crate::Expression>,
        block: &mut Block,
        function: &mut Function,
    ) -> Result<(RawExpression, LookupType), Error> {
        match ir_function.expressions[expr_handle] {
            crate::Expression::Access { base, index } => {
                let id = self.generate_id();

                let (base_id, base_lookup_ty, class) =
                    self.write_expression_pointer(ir_module, ir_function, base, block, function)?;
                let (index_id, _) =
                    self.write_expression(ir_module, ir_function, index, block, function)?;

                let base_ty_inner = self.get_type_inner(&ir_module.types, base_lookup_ty);
                let (pointer_type_id, lookup_ty) = match *base_ty_inner {
                    crate::TypeInner::Vector { kind, width, .. } => self.create_pointer_type(
                        LocalType::Scalar { kind, width }.into(),
                        class,
                        &ir_module.types,
                    )?,
                    _ => return Err(Error::FeatureNotImplemented("accessing of non-vector")),
                };

                block
                    .body
                    .push(super::instructions::instruction_access_chain(
                        pointer_type_id,
                        id,
                        base_id,
                        &[index_id],
                    ));

                Ok((RawExpression::Pointer(id, class), lookup_ty))
            }
            crate::Expression::AccessIndex { base, index } => {
                let id = self.generate_id();
                let (base_id, base_lookup_ty, class) =
                    self.write_expression_pointer(ir_module, ir_function, base, block, function)?;

                let base_ty_inner = self.get_type_inner(&ir_module.types, base_lookup_ty);
                let (pointer_type_id, lookup_ty) = match *base_ty_inner {
                    crate::TypeInner::Vector {
                        size: _,
                        kind,
                        width,
                    } => self.create_pointer_type(
                        LocalType::Scalar { kind, width }.into(),
                        class,
                        &ir_module.types,
                    )?,
                    crate::TypeInner::Matrix {
                        columns: _,
                        rows,
                        width,
                    } => {
                        let local_type = LocalType::Vector {
                            size: rows,
                            kind: crate::ScalarKind::Float,
                            width,
                        };
                        self.create_pointer_type(local_type.into(), class, &ir_module.types)?
                    }
                    crate::TypeInner::Struct {
                        block: _,
                        ref members,
                    } => {
                        let member = &members[index as usize];
                        self.create_pointer_type(
                            LookupType::Handle(member.ty),
                            class,
                            &ir_module.types,
                        )?
                    }
                    _ => {
                        return Err(Error::FeatureNotImplemented(
                            "accessing index of non vector or struct",
                        ))
                    }
                };

                let const_ty_id = self.get_type_id(
                    &ir_module.types,
                    LookupType::Local(LocalType::Scalar {
                        kind: crate::ScalarKind::Sint,
                        width: 4,
                    }),
                )?;
                let const_id = self.create_constant(const_ty_id, &[index]);

                block
                    .body
                    .push(super::instructions::instruction_access_chain(
                        pointer_type_id,
                        id,
                        base_id,
                        &[const_id],
                    ));

                Ok((RawExpression::Pointer(id, class), lookup_ty))
            }
            crate::Expression::GlobalVariable(handle) => {
                let var = &ir_module.global_variables[handle];
                let (id, class) = self.get_global_variable_id(&ir_module, handle)?;

                Ok((
                    RawExpression::Pointer(id, class),
                    LookupType::Handle(var.ty),
                ))
            }
            crate::Expression::Constant(handle) => {
                let var = &ir_module.constants[handle];
                let id = self.get_constant_id(handle, ir_module)?;
                Ok((RawExpression::Value(id), LookupType::Handle(var.ty)))
            }
            crate::Expression::Compose { ty, ref components } => {
                let base_type_id = self.get_type_id(&ir_module.types, LookupType::Handle(ty))?;

                let mut constituent_ids = Vec::with_capacity(components.len());
                for component in components {
                    let (component_id, _) = self.write_expression(
                        ir_module,
                        &ir_function,
                        *component,
                        block,
                        function,
                    )?;
                    constituent_ids.push(component_id);
                }

                let id = self.write_composite_construct(base_type_id, &constituent_ids, block);
                Ok((RawExpression::Value(id), LookupType::Handle(ty)))
            }
            crate::Expression::Binary { op, left, right } => {
                let id = self.generate_id();
                let (left_id, left_lookup_ty) =
                    self.write_expression(ir_module, ir_function, left, block, function)?;
                let (right_id, right_lookup_ty) =
                    self.write_expression(ir_module, ir_function, right, block, function)?;

                let left_ty_inner = self.get_type_inner(&ir_module.types, left_lookup_ty);
                let right_ty_inner = self.get_type_inner(&ir_module.types, right_lookup_ty);

                let left_result_type_id = self.get_type_id(&ir_module.types, left_lookup_ty)?;
                let right_result_type_id = self.get_type_id(&ir_module.types, right_lookup_ty)?;

                let left_dimension = get_dimension(&left_ty_inner);
                let right_dimension = get_dimension(&right_ty_inner);

                let mut result_side_left = true;
                let mut preserve_order = true;

                let spirv_op = match op {
                    crate::BinaryOperator::Add => match *left_ty_inner {
                        crate::TypeInner::Scalar { kind, .. }
                        | crate::TypeInner::Vector { kind, .. } => match kind {
                            crate::ScalarKind::Float => spirv::Op::FAdd,
                            _ => spirv::Op::IAdd,
                        },
                        _ => unreachable!(),
                    },
                    crate::BinaryOperator::Subtract => match *left_ty_inner {
                        crate::TypeInner::Scalar { kind, .. }
                        | crate::TypeInner::Vector { kind, .. } => match kind {
                            crate::ScalarKind::Float => spirv::Op::FSub,
                            _ => spirv::Op::ISub,
                        },
                        _ => unreachable!(),
                    },
                    crate::BinaryOperator::Multiply => {
                        // whenever there is a vector on the right,
                        // the result type is a vector.
                        if let Dimension::Vector = right_dimension {
                            result_side_left = false;
                        }
                        match (left_dimension, right_dimension) {
                            (Dimension::Scalar, Dimension::Vector { .. }) => {
                                preserve_order = false;
                                spirv::Op::VectorTimesScalar
                            }
                            (Dimension::Vector, Dimension::Scalar { .. }) => {
                                spirv::Op::VectorTimesScalar
                            }
                            (Dimension::Vector, Dimension::Matrix) => spirv::Op::VectorTimesMatrix,
                            (Dimension::Matrix, Dimension::Scalar { .. }) => {
                                spirv::Op::MatrixTimesScalar
                            }
                            (Dimension::Matrix, Dimension::Vector) => spirv::Op::MatrixTimesVector,
                            (Dimension::Matrix, Dimension::Matrix) => spirv::Op::MatrixTimesMatrix,
                            (Dimension::Vector, Dimension::Vector)
                            | (Dimension::Scalar, Dimension::Scalar)
                                if left_ty_inner.scalar_kind()
                                    == Some(crate::ScalarKind::Float) =>
                            {
                                spirv::Op::FMul
                            }
                            (Dimension::Vector, Dimension::Vector)
                            | (Dimension::Scalar, Dimension::Scalar) => spirv::Op::IMul,
                            other => unreachable!("Mul {:?}", other),
                        }
                    }
                    crate::BinaryOperator::Divide => match *left_ty_inner {
                        crate::TypeInner::Scalar { kind, .. }
                        | crate::TypeInner::Vector { kind, .. } => match kind {
                            crate::ScalarKind::Sint => spirv::Op::SDiv,
                            crate::ScalarKind::Uint => spirv::Op::UDiv,
                            _ => unreachable!(),
                        },
                        _ => unreachable!(),
                    },
                    crate::BinaryOperator::Modulo => match *left_ty_inner {
                        crate::TypeInner::Scalar { kind, .. }
                        | crate::TypeInner::Vector { kind, .. } => match kind {
                            crate::ScalarKind::Sint => spirv::Op::SMod,
                            crate::ScalarKind::Uint => spirv::Op::UMod,
                            crate::ScalarKind::Float => spirv::Op::FMod,
                            _ => unreachable!(),
                        },
                        _ => unreachable!(),
                    },
                    crate::BinaryOperator::And => spirv::Op::BitwiseAnd,
                    _ => {
                        log::error!("unimplemented {:?}", op);
                        return Err(Error::FeatureNotImplemented("binary operator"));
                    }
                };

                let (result_type_id, result_lookup_ty) = if result_side_left {
                    (left_result_type_id, left_lookup_ty)
                } else {
                    (right_result_type_id, right_lookup_ty)
                };
                block.body.push(super::instructions::instruction_binary(
                    spirv_op,
                    result_type_id,
                    id,
                    if preserve_order { left_id } else { right_id },
                    if preserve_order { right_id } else { left_id },
                ));
                Ok((RawExpression::Value(id), result_lookup_ty))
            }
            crate::Expression::Math { fun, arg, .. } => {
                use crate::MathFunction as Mf;

                let (arg0_id, arg0_lookup_ty) =
                    self.write_expression(ir_module, ir_function, arg, block, function)?;

                let id = self.generate_id();
                match fun {
                    Mf::Transpose => {
                        let result_lookup_ty =
                            match *self.get_type_inner(&ir_module.types, arg0_lookup_ty) {
                                crate::TypeInner::Matrix {
                                    columns,
                                    rows,
                                    width,
                                } => LookupType::Local(LocalType::Matrix {
                                    columns: rows,
                                    rows: columns,
                                    width,
                                }),
                                _ => unreachable!(),
                            };
                        let result_type_id =
                            self.get_type_id(&ir_module.types, result_lookup_ty)?;

                        block.body.push(super::instructions::instruction_unary(
                            spirv::Op::Transpose,
                            result_type_id,
                            id,
                            arg0_id,
                        ));
                        Ok((RawExpression::Value(id), result_lookup_ty))
                    }
                    _ => {
                        log::error!("unimplemented math function {:?}", fun);
                        Err(Error::FeatureNotImplemented("math function"))
                    }
                }
            }
            crate::Expression::LocalVariable(variable) => {
                let var = &ir_function.local_variables[variable];
                let local_var = &function.variables[&variable];
                Ok((
                    RawExpression::Pointer(local_var.id, spirv::StorageClass::Function),
                    LookupType::Handle(var.ty),
                ))
            }
            crate::Expression::FunctionArgument(index) => {
                let handle = ir_function.arguments[index as usize].ty;
                let id = function.parameters[index as usize].result_id.unwrap();
                Ok((
                    RawExpression::Pointer(id, spirv::StorageClass::Function),
                    LookupType::Handle(handle),
                ))
            }
            crate::Expression::Call {
                function: local_function,
                ref arguments,
            } => {
                let target_function = &ir_module.functions[local_function];
                let id = self.generate_id();
                let mut argument_ids = vec![];

                for argument in arguments {
                    let (arg_id, _) =
                        self.write_expression(ir_module, ir_function, *argument, block, function)?;
                    argument_ids.push(arg_id);
                }

                let return_type_id =
                    self.get_function_return_type(target_function.return_type, &ir_module.types)?;

                block
                    .body
                    .push(super::instructions::instruction_function_call(
                        return_type_id,
                        id,
                        *self.lookup_function.get(&local_function).unwrap(),
                        argument_ids.as_slice(),
                    ));

                let result_type = match target_function.return_type {
                    Some(ty_handle) => LookupType::Handle(ty_handle),
                    None => LookupType::Local(LocalType::Void),
                };
                Ok((RawExpression::Value(id), result_type))
            }
            crate::Expression::Select {
                condition,
                accept,
                reject,
            } => {
                let cond_expression = &ir_function.expressions[condition];
                let accept_expression = &ir_function.expressions[accept];
                let reject_expression = &ir_function.expressions[reject];

                let (cond_id, cond_type) = self.write_expression(
                    ir_module,
                    ir_function,
                    cond_expression,
                    block,
                    function,
                )?;

                let cond_type_inner = self.get_type_inner(&ir_module.types, cond_type);

                Ok((cond_id, cond_type))
            }
            crate::Expression::As {
                expr,
                kind,
                convert,
            } => {
                if !convert {
                    return Err(Error::FeatureNotImplemented("bitcast"));
                }

                let (expr_id, expr_type) =
                    self.write_expression(ir_module, ir_function, expr, block, function)?;

                let expr_type_inner = self.get_type_inner(&ir_module.types, expr_type);

                let (expr_kind, local_type) = match *expr_type_inner {
                    crate::TypeInner::Scalar {
                        kind: expr_kind,
                        width,
                    } => (expr_kind, LocalType::Scalar { kind, width }),
                    crate::TypeInner::Vector {
                        size,
                        kind: expr_kind,
                        width,
                    } => (expr_kind, LocalType::Vector { size, kind, width }),
                    _ => unreachable!(),
                };

                let lookup_type = LookupType::Local(local_type);
                let op = match (expr_kind, kind) {
                    _ if !convert => spirv::Op::Bitcast,
                    (crate::ScalarKind::Float, crate::ScalarKind::Uint) => spirv::Op::ConvertFToU,
                    (crate::ScalarKind::Float, crate::ScalarKind::Sint) => spirv::Op::ConvertFToS,
                    (crate::ScalarKind::Sint, crate::ScalarKind::Float) => spirv::Op::ConvertSToF,
                    (crate::ScalarKind::Uint, crate::ScalarKind::Float) => spirv::Op::ConvertUToF,
                    // We assume it's either an identity cast, or int-uint.
                    // In both cases no SPIR-V instructions need to be generated.
                    _ => return Ok((RawExpression::Value(expr_id), lookup_type)),
                };

                let id = self.generate_id();
                let kind_type_id = self.get_type_id(&ir_module.types, lookup_type)?;
                let instruction =
                    super::instructions::instruction_unary(op, kind_type_id, id, expr_id);
                block.body.push(instruction);

                Ok((RawExpression::Value(id), lookup_type))
            }
            crate::Expression::ImageSample {
                image,
                sampler,
                coordinate,
                array_index: _, //TODO
                offset: _,      //TODO
                level,
                depth_ref: _,
            } => {
                // image
                let (image_id, image_lookup_ty) =
                    self.write_expression(ir_module, ir_function, image, block, function)?;

                let image_ty = match image_lookup_ty {
                    LookupType::Handle(handle) => handle,
                    LookupType::Local(_) => unreachable!(),
                };

                // OpTypeSampledImage
                let sampled_image_type_id = self.get_type_id(
                    &ir_module.types,
                    LookupType::Local(LocalType::SampledImage {
                        image_type: image_ty,
                    }),
                )?;

                // sampler
                let (sampler_id, _) =
                    self.write_expression(ir_module, ir_function, sampler, block, function)?;

                // coordinate
                let (coordinate_id, _) =
                    self.write_expression(ir_module, ir_function, coordinate, block, function)?;

                // component kind
                let image_type = &ir_module.types[image_ty];
                let image_sample_result_type = match image_type.inner {
                    crate::TypeInner::Image { class, .. } => {
                        let width = 4;
                        LookupType::Local(match class {
                            crate::ImageClass::Sampled { kind, multi: _ } => LocalType::Vector {
                                kind,
                                width,
                                size: crate::VectorSize::Quad,
                            },
                            crate::ImageClass::Depth => LocalType::Scalar {
                                kind: crate::ScalarKind::Float,
                                width,
                            },
                            crate::ImageClass::Storage(_) => {
                                unimplemented!("Unexpected storage image being sampled")
                            }
                        })
                    }
                    ref other => unimplemented!("Unexpected image type {:?}", other),
                };

                let sampled_image_id = self.generate_id();
                block
                    .body
                    .push(super::instructions::instruction_sampled_image(
                        sampled_image_type_id,
                        sampled_image_id,
                        image_id,
                        sampler_id,
                    ));
                let id = self.generate_id();
                let image_sample_result_type_id =
                    self.get_type_id(&ir_module.types, image_sample_result_type)?;

                let main_instruction = match level {
                    crate::SampleLevel::Auto => {
                        super::instructions::instruction_image_sample_implicit_lod(
                            image_sample_result_type_id,
                            id,
                            sampled_image_id,
                            coordinate_id,
                        )
                    }
                    _ => return Err(Error::FeatureNotImplemented("sample level")),
                };

                block.body.push(main_instruction);
                Ok((RawExpression::Value(id), image_sample_result_type))
            }
<<<<<<< HEAD

            crate::Expression::Load { pointer } => {}
            crate::Expression::ImageLoad {
                image,
                coordinate,
                index,
            } => {}
            crate::Expression::Unary { op, expr } => {}
            crate::Expression::Derivative { axis, expr } => {}
            crate::Expression::Relational { fun, argument } => {}
            crate::Expression::Transpose(_) => {}
            crate::Expression::ArrayLength(_) => {}
=======
            ref other => {
                log::error!("unimplemented {:?}", other);
                Err(Error::FeatureNotImplemented("expression"))
            }
>>>>>>> 933ca386
        }
    }

    fn write_block(
        &mut self,
        statements: &[crate::Statement],
        ir_module: &crate::Module,
        ir_function: &crate::Function,
        function: &mut Function,
    ) -> Result<spirv::Word, Error> {
        let mut block = Block::default();
        let id = self.generate_id();
        block.label = Some(super::instructions::instruction_label(id));

        for statement in statements {
            match *statement {
                crate::Statement::Block(ref ir_block) => {
                    if !ir_block.is_empty() {
                        //TODO: link the block with `OpBranch`
                        self.write_block(ir_block, ir_module, ir_function, function)?;
                    }
                }
                crate::Statement::Return { value } => {
                    block.termination = Some(match ir_function.return_type {
                        Some(_) => {
                            let (id, _) = self.write_expression(
                                ir_module,
                                ir_function,
                                value.unwrap(),
                                &mut block,
                                function,
                            )?;
                            super::instructions::instruction_return_value(id)
                        }
                        None => super::instructions::instruction_return(),
                    });
                }
                crate::Statement::Store { pointer, value } => {
                    let (pointer_id, _, _) = self.write_expression_pointer(
                        ir_module,
                        ir_function,
                        pointer,
                        &mut block,
                        function,
                    )?;
                    let (value_id, _) =
                        self.write_expression(ir_module, ir_function, value, &mut block, function)?;

                    block.body.push(super::instructions::instruction_store(
                        pointer_id, value_id, None,
                    ));
                }
                _ => {
                    log::error!("unimplemented {:?}", statement);
                    return Err(Error::FeatureNotImplemented("statement"));
                }
            }
        }

        function.blocks.push(block);
        Ok(id)
    }

    fn write_physical_layout(&mut self) {
        self.physical_layout.bound = self.id_count + 1;
    }

    fn write_logical_layout(&mut self, ir_module: &crate::Module) -> Result<(), Error> {
        let id = self.generate_id();
        super::instructions::instruction_ext_inst_import(id, "GLSL.std.450")
            .to_words(&mut self.logical_layout.ext_inst_imports);

        if self.flags.contains(WriterFlags::DEBUG) {
            self.debugs.push(super::instructions::instruction_source(
                spirv::SourceLanguage::GLSL,
                450,
            ));
        }

        for (_, var) in ir_module.global_variables.iter() {
            if !var.storage_access.is_empty() {
                self.storage_type_handles.insert(var.ty);
            }
        }

        for (handle, ir_function) in ir_module.functions.iter() {
            let id = self.write_function(ir_function, ir_module)?;
            self.lookup_function.insert(handle, id);
        }

        for (&(stage, ref name), ir_ep) in ir_module.entry_points.iter() {
            let ep_instruction = self.write_entry_point(ir_ep, stage, name, ir_module)?;
            ep_instruction.to_words(&mut self.logical_layout.entry_points);
        }

        for capability in self.capabilities.iter() {
            super::instructions::instruction_capability(*capability)
                .to_words(&mut self.logical_layout.capabilities);
        }

        let addressing_model = spirv::AddressingModel::Logical;
        let memory_model = spirv::MemoryModel::GLSL450;
        self.check(addressing_model.required_capabilities())?;
        self.check(memory_model.required_capabilities())?;

        super::instructions::instruction_memory_model(addressing_model, memory_model)
            .to_words(&mut self.logical_layout.memory_model);

        if self.flags.contains(WriterFlags::DEBUG) {
            for debug in self.debugs.iter() {
                debug.to_words(&mut self.logical_layout.debugs);
            }
        }

        for annotation in self.annotations.iter() {
            annotation.to_words(&mut self.logical_layout.annotations);
        }

        Ok(())
    }

    pub fn write(&mut self, ir_module: &crate::Module, words: &mut Vec<Word>) -> Result<(), Error> {
        self.write_logical_layout(ir_module)?;
        self.write_physical_layout();

        self.physical_layout.in_words(words);
        self.logical_layout.in_words(words);
        Ok(())
    }
}

#[cfg(test)]
mod tests {
    use crate::back::spv::{Writer, WriterFlags};
    use crate::Header;

    #[test]
    fn test_writer_generate_id() {
        let mut writer = create_writer();

        assert_eq!(writer.id_count, 0);
        writer.generate_id();
        assert_eq!(writer.id_count, 1);
    }

    #[test]
    fn test_write_physical_layout() {
        let mut writer = create_writer();
        assert_eq!(writer.physical_layout.bound, 0);
        writer.write_physical_layout();
        assert_eq!(writer.physical_layout.bound, 1);
    }

    fn create_writer() -> Writer {
        let header = Header {
            generator: 0,
            version: (1, 0, 0),
        };
        Writer::new(&header, WriterFlags::NONE, Default::default())
    }
}<|MERGE_RESOLUTION|>--- conflicted
+++ resolved
@@ -1482,25 +1482,10 @@
                 block.body.push(main_instruction);
                 Ok((RawExpression::Value(id), image_sample_result_type))
             }
-<<<<<<< HEAD
-
-            crate::Expression::Load { pointer } => {}
-            crate::Expression::ImageLoad {
-                image,
-                coordinate,
-                index,
-            } => {}
-            crate::Expression::Unary { op, expr } => {}
-            crate::Expression::Derivative { axis, expr } => {}
-            crate::Expression::Relational { fun, argument } => {}
-            crate::Expression::Transpose(_) => {}
-            crate::Expression::ArrayLength(_) => {}
-=======
             ref other => {
                 log::error!("unimplemented {:?}", other);
                 Err(Error::FeatureNotImplemented("expression"))
             }
->>>>>>> 933ca386
         }
     }
 
